FROM python:3.11-slim-buster

WORKDIR /usr/src/app
RUN pip install --upgrade pip

ARG EMBEDDING_MODEL_ID

RUN pip install huggingface_hub
RUN huggingface-cli download $EMBEDDING_MODEL_ID --repo-type model

COPY requirements.txt .
RUN pip install --no-cache-dir -r requirements.txt
RUN pip install einops datasets
COPY . .

<<<<<<< HEAD
ARG START_INDEXING
ENV START_INDEXING=${START_INDEXING}
RUN echo "START_INDEXING is $START_INDEXING"

=======
>>>>>>> e810e174
ENV PORT 8000
ENV CURRENT_HOST 0.0.0.0
ENV WORKERS 1

CMD ["sh", "-c", "uvicorn app:app --loop asyncio --reload --workers ${WORKERS} --host $CURRENT_HOST --port $PORT --proxy-headers"]<|MERGE_RESOLUTION|>--- conflicted
+++ resolved
@@ -13,13 +13,6 @@
 RUN pip install einops datasets
 COPY . .
 
-<<<<<<< HEAD
-ARG START_INDEXING
-ENV START_INDEXING=${START_INDEXING}
-RUN echo "START_INDEXING is $START_INDEXING"
-
-=======
->>>>>>> e810e174
 ENV PORT 8000
 ENV CURRENT_HOST 0.0.0.0
 ENV WORKERS 1
