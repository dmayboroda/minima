import os
import uuid
import asyncio
import logging
from indexer import Indexer
from concurrent.futures import ThreadPoolExecutor

logger = logging.getLogger(__name__)
executor = ThreadPoolExecutor()

CONTAINER_PATH = os.environ.get("CONTAINER_PATH")
<<<<<<< HEAD
AVAILABLE_EXTENSIONS = [ ".pdf", ".xls", ".docx", ".txt", ".md", ".csv", ".html", ".htm" ]
=======
AVAILABLE_EXTENSIONS = [".pdf", ".xls", "xlsx", ".doc", ".docx", ".txt", ".md", ".csv", ".ppt", ".pptx"]
>>>>>>> e810e174


async def crawl_loop(async_queue):
    logger.info(f"Starting crawl loop with path: {CONTAINER_PATH}")
    existing_file_paths: list[str] = []
    for root, _, files in os.walk(CONTAINER_PATH):
        logger.info(f"Processing folder: {root}")
        for file in files:
            if not any(file.endswith(ext) for ext in AVAILABLE_EXTENSIONS):
                logger.info(f"Skipping file: {file}")
                continue
            path = os.path.join(root, file)
            message = {
                "path": path,
                "file_id": str(uuid.uuid4()),
                "last_updated_seconds": round(os.path.getmtime(path)),
                "type": "file"
            }
            existing_file_paths.append(path)
            async_queue.enqueue(message)
            logger.info(f"File enqueue: {path}")
    aggregate_message = {
        "existing_file_paths": existing_file_paths,
        "type": "all_files"
    }
    async_queue.enqueue(aggregate_message)
    async_queue.enqueue({"type": "stop"})


async def index_loop(async_queue, indexer: Indexer):
    loop = asyncio.get_running_loop()
    logger.info("Starting index loop")
    while True:
        if async_queue.size() == 0:
            logger.info("No files to index. Indexing stopped, all files indexed.")
            await asyncio.sleep(1)
            continue
        message = await async_queue.dequeue()
        logger.info(f"Processing message: {message}")
        try:
            if message["type"] == "file":
                await loop.run_in_executor(executor, indexer.index, message)
            elif message["type"] == "all_files":
                await loop.run_in_executor(executor, indexer.purge, message)
            elif message["type"] == "stop":
                break
        except Exception as e:
            logger.error(f"Error in processing message: {e}")
            logger.error(f"Failed to process message: {message}")
        await asyncio.sleep(1)
<|MERGE_RESOLUTION|>--- conflicted
+++ resolved
@@ -9,12 +9,7 @@
 executor = ThreadPoolExecutor()
 
 CONTAINER_PATH = os.environ.get("CONTAINER_PATH")
-<<<<<<< HEAD
-AVAILABLE_EXTENSIONS = [ ".pdf", ".xls", ".docx", ".txt", ".md", ".csv", ".html", ".htm" ]
-=======
-AVAILABLE_EXTENSIONS = [".pdf", ".xls", "xlsx", ".doc", ".docx", ".txt", ".md", ".csv", ".ppt", ".pptx"]
->>>>>>> e810e174
-
+AVAILABLE_EXTENSIONS = [".pdf", ".xls", "xlsx", ".doc", ".docx", ".txt", ".md", ".csv", ".ppt", ".pptx", ".html", ".htm"]
 
 async def crawl_loop(async_queue):
     logger.info(f"Starting crawl loop with path: {CONTAINER_PATH}")
