--- conflicted
+++ resolved
@@ -23,13 +23,8 @@
     fpath: str | None = None
     last_updated_seconds: int | None = None
 
-<<<<<<< HEAD
 sqlite_file_name_default = os.environ.get("LOCAL_FILES_PATH").replace("/", "_").replace(":", "_").replace(".", "_").replace(" ", "_")
 sqlite_file_name =os.environ.get("SQLITE_DATABASE", sqlite_file_name_default+".db")
-=======
-
-sqlite_file_name = "/indexer/storage/database.db"
->>>>>>> e810e174
 sqlite_url = f"sqlite:///{sqlite_file_name}"
 
 connect_args = {"check_same_thread": False}
