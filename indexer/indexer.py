import os
import uuid
import torch
import logging
import time
from dataclasses import dataclass
from typing import List, Dict
from pathlib import Path
from collections import defaultdict

from qdrant_client import QdrantClient
from langchain_qdrant import QdrantVectorStore
from langchain_huggingface import HuggingFaceEmbeddings
from qdrant_client.http.models import Distance, VectorParams, Filter, FieldCondition, MatchValue
from langchain.text_splitter import RecursiveCharacterTextSplitter

from langchain_community.document_loaders import (
    TextLoader,
    CSVLoader,
    Docx2txtLoader,
    UnstructuredExcelLoader,
<<<<<<< HEAD
    UnstructuredMarkdownLoader,

    BSHTMLLoader,    PyMuPDFLoader,
=======
    PyMuPDFLoader,
    UnstructuredPowerPointLoader,
>>>>>>> e810e174
)

from storage import MinimaStore, IndexingStatus

logger = logging.getLogger(__name__)


@dataclass
class Config:
    EXTENSIONS_TO_LOADERS = {
        ".pdf": PyMuPDFLoader,
        ".pptx": UnstructuredPowerPointLoader,
        ".ppt": UnstructuredPowerPointLoader,
        ".xls": UnstructuredExcelLoader,
        ".xlsx": UnstructuredExcelLoader,
        ".docx": Docx2txtLoader,
        ".doc": Docx2txtLoader,
        ".txt": TextLoader,
        ".html": BSHTMLLoader,
        ".htm": BSHTMLLoader,
        ".md": UnstructuredMarkdownLoader,
        ".csv": CSVLoader,
    }
    
    DEVICE = torch.device( 
        "mps" if torch.backends.mps.is_available() else
        "cuda" if torch.cuda.is_available() else
        "cpu"
    )
    
    START_INDEXING = os.environ.get("START_INDEXING")
    LOCAL_FILES_PATH = os.environ.get("LOCAL_FILES_PATH")
    CONTAINER_PATH = os.environ.get("CONTAINER_PATH")
    quadrant_collection_name = LOCAL_FILES_PATH.replace("/", "_").replace(":", "_").replace(".", "_").replace(" ", "_")
    QDRANT_COLLECTION = os.environ.get("QDRANT_COLLECTION", quadrant_collection_name)
    QDRANT_BOOTSTRAP = "qdrant"
    EMBEDDING_MODEL_ID = os.environ.get("EMBEDDING_MODEL_ID")
    EMBEDDING_SIZE = os.environ.get("EMBEDDING_SIZE")
    
    CHUNK_SIZE = 512
    CHUNK_OVERLAP = 50
    TOP_K = 20
    SCORE_THRESHOLD = 0.5

class StorageDict(defaultdict):
    def __missing__(self, key):
        if self.default_factory:
            dict.__setitem__(self, key, self.default_factory(key))
            return self[key]
        else:
            defaultdict.__missing__(self, key)

class Indexer:
    def __init__(self):
        self.config = Config()
        self.qdrant = self._initialize_qdrant()
        self.embed_model = self._initialize_embeddings()
        #self.document_store = self._setup_collection()
        self.document_stores = StorageDict(lambda x: self._setup_collection(x))
        #self.document_stores[self.config.QDRANT_COLLECTION] = self._setup_collection(self.config.QDRANT_COLLECTION)
        self.text_splitter = self._initialize_text_splitter()

    def _initialize_qdrant(self) -> QdrantClient:
        return QdrantClient(host=self.config.QDRANT_BOOTSTRAP)

    def _initialize_embeddings(self) -> HuggingFaceEmbeddings:
        return HuggingFaceEmbeddings(
            model_name=self.config.EMBEDDING_MODEL_ID,
            model_kwargs={'device': self.config.DEVICE, 'trust_remote_code': True},
            encode_kwargs={'normalize_embeddings': False}            
        )

    def _initialize_text_splitter(self) -> RecursiveCharacterTextSplitter:
        return RecursiveCharacterTextSplitter(
            chunk_size=self.config.CHUNK_SIZE,
            chunk_overlap=self.config.CHUNK_OVERLAP
        )

    def _setup_collection(self, pool_name: str) -> QdrantVectorStore:

        logger.info(f"*** Setting up collection: {pool_name}")
        if not self.qdrant.collection_exists(pool_name):
            self.qdrant.create_collection(
                collection_name=pool_name,
                vectors_config=VectorParams(
                    size=self.config.EMBEDDING_SIZE,
                    distance=Distance.COSINE
                ),
            )
        self.qdrant.create_payload_index(
            collection_name=pool_name,
            field_name="metadata.file_path",
            field_schema="keyword"
        )
        return QdrantVectorStore(
            client=self.qdrant,
            collection_name=pool_name,
            embedding=self.embed_model,
        )

    def _create_loader(self, file_path: str):
        file_extension = Path(file_path).suffix.lower()
        loader_class = self.config.EXTENSIONS_TO_LOADERS.get(file_extension)
        
        if not loader_class:
            raise ValueError(f"Unsupported file type: {file_extension}")
        
        return loader_class(file_path=file_path)

    def _poolname_from_file_path(self, file_path: str) -> str:
        # the poolname is derived from the first directory name in the file path

        try: 
            clean_pn = file_path[len(self.config.CONTAINER_PATH):].lstrip("/")
            if '/' in clean_pn:
                pn = clean_pn.split("/")[0]
            else:
                pn = 'default'
            if pn == "" or pn == None:
                return 'default'
            return pn
        except Exception as e:
            logger.warning(f"Error getting poolname from file path: {str(e)}")
            return 'default'

    def _process_file(self, loader) -> List[str]:
        try:
            documents = loader.load_and_split(self.text_splitter)
            if not documents:
                logger.warning(f"No documents loaded from {loader.file_path}")
                return []

            for doc in documents:
                doc.metadata['file_path'] = loader.file_path

            poolname = self._poolname_from_file_path(loader.file_path)
            uuids = [str(uuid.uuid4()) for _ in range(len(documents))]
            ids = self.document_stores[poolname].add_documents(documents=documents, ids=uuids)
            
            logger.info(f"Successfully processed {len(ids)} documents from {loader.file_path} for pool {poolname}")
            return ids
            
        except Exception as e:
            logger.error(f"Error processing file {loader.file_path}: {str(e)}")
            return []

    def index(self, message: Dict[str, any]) -> None:
        start = time.time()
        path, file_id, last_updated_seconds = message["path"], message["file_id"], message["last_updated_seconds"]
        logger.info(f"Processing file: {path} (ID: {file_id})")
        poolname = self._poolname_from_file_path(path)
        _ = self.document_stores[poolname]
        indexing_status: IndexingStatus = MinimaStore.check_needs_indexing(fpath=path, last_updated_seconds=last_updated_seconds)
        if indexing_status != IndexingStatus.no_need_reindexing:
            logger.info(f"Indexing needed for {path} with status: {indexing_status}")
            try:
                if indexing_status == IndexingStatus.need_reindexing:
                    logger.info(f"Removing {path} from index storage for reindexing")
                    try:
                        self.remove_from_storage(files_to_remove=[path])
                    except Exception as e:
                        logger.warning(f"Failed to remove {path} from storage: {str(e)}, continuing with reindexing")
                loader = self._create_loader(path)
                ids = self._process_file(loader)
                if ids:
                    logger.info(f"Successfully indexed {path} with {len(ids)} IDs.")
            except Exception as e:
                logger.error(f"Failed to index file {path}: {str(e)}")
        else:
            logger.info(f"Skipping {path}, no indexing required. timestamp didn't change")
        end = time.time()
        logger.info(f"Processing took {end - start} seconds for file {path}")

    def purge(self, message: Dict[str, any]) -> None:
        existing_file_paths: list[str] = message["existing_file_paths"]
        files_to_remove = MinimaStore.find_removed_files(existing_file_paths=set(existing_file_paths))
        if len(files_to_remove) > 0:
            logger.info(f"purge processing removing old files {files_to_remove}")
            self.remove_from_storage(files_to_remove)
        else:
            logger.info("Nothing to purge")

    def remove_from_storage(self, files_to_remove: list[str]):
        for poolname in self.document_stores.keys():
            logger.info(f"Removing files from storage for pool: {poolname}")

            pool_files_to_remove = [fpath for fpath in files_to_remove if self._poolname_from_file_path(fpath) == poolname]
            if pool_files_to_remove:
                filter_conditions = Filter(
                    must=[
                        FieldCondition(
                            key="metadata.file_path", 
                            match=MatchValue(value=fpath)
                        )
                        for fpath in pool_files_to_remove
                    ]
                )
                logger.debug(f" Filter for removing files from storage for pool {poolname}: {filter_conditions}")
                response = self.qdrant.delete(
                    collection_name=poolname,
                    points_selector=filter_conditions,
                    wait=True
                )
                logger.info(f"Delete response for {len(files_to_remove)} files is: {response}")

    def find(self, pool: str, query: str) -> Dict[str, any]: 
        if pool not in self.document_stores:
            if self.qdrant.collection_exists(pool):
                _ = self.document_stores[pool]
            else:
                logger.error(f"Unable to find anything for the given query in pool {pool}. The pool does not exist.")
                return {"error": f"Unable to find anything for the given query in pool {pool}. The pool does not exist."}

        try:
            logger.info(f"Searching for: {query}")
            found = self.document_stores[pool].search(query, search_type="similarity", k=self.config.TOP_K, score_threshold=self.config.SCORE_THRESHOLD)
            
            if not found:
                logger.info("No results found")
                return {"links": set(), "output": ""}

            links = set()
            results = []
            
            for item in found:
                path = item.metadata["file_path"].replace(
                    self.config.CONTAINER_PATH,
                    self.config.LOCAL_FILES_PATH
                )
                links.add(f"file://{path}")
                results.append(item.page_content)

            output = {
                "links": links,
                "output": ".\n\n\n ".join(results)
            }
            
            logger.info(f"Found {len(found)} results")
            return output
            
        except Exception as e:
            logger.error(f"Search failed: {str(e)}")
            return {"error": "Unable to find anything for the given query in pool {pool}"}

    def embed(self, query: str):
        return self.embed_model.embed_query(query)<|MERGE_RESOLUTION|>--- conflicted
+++ resolved
@@ -19,14 +19,10 @@
     CSVLoader,
     Docx2txtLoader,
     UnstructuredExcelLoader,
-<<<<<<< HEAD
     UnstructuredMarkdownLoader,
-
-    BSHTMLLoader,    PyMuPDFLoader,
-=======
+    BSHTMLLoader,
     PyMuPDFLoader,
     UnstructuredPowerPointLoader,
->>>>>>> e810e174
 )
 
 from storage import MinimaStore, IndexingStatus
